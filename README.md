<div align="center">
  <img src="https://github.com/NormalNvim/NormalNvim/assets/3357792/76197752-0947-4392-a6bd-a59d64319028"></img>
  <h1><a href="https://github.com/NormalNvim/NormalNvim">NormalNvim</a></h1>
  <h3>*✨ ~ ⭐ - A normal Neovim distribution - ⭐ ~ ✨*</h3>
  <a href="https://discord.gg/ymcMaSnq7d" rel="nofollow">
      <img src="https://img.shields.io/discord/1121138836525813760?color=azure&labelColor=6DC2A4&logo=discord&logoColor=black&label=Join the discord server&style=for-the-badge" data-canonical-src="https://img.shields.io/discord/1121138836525813760">
    </a>
</div>

---


Tokyo Night (Night) theme by default
![screenshot_2023-11-11_05-07-36_209146790](https://github.com/NormalNvim/NormalNvim/assets/3357792/d487a27a-d314-4f20-b209-90f0d25c10d1)

The space key shows [all you can do](https://github.com/NormalNvim/NormalNvim/wiki/basic-mappings)
![screenshot_2023-06-14_11-41-03_398515538](https://github.com/NormalNvim/NormalNvim/assets/3357792/af73f0b2-b56e-47d8-9bb8-f68b76e4b577)

If you are new here don't forget to [check the wiki](https://github.com/NormalNvim/NormalNvim/wiki).

## How to install

### Installer (Linux/MacOS/WSL)
You can preview it [here](https://raw.githubusercontent.com/NormalNvim/installer/main/installer.sh)
```sh
wget -q https://raw.githubusercontent.com/NormalNvim/installer/main/installer.sh && chmod +x installer.sh && ./installer.sh
```

### Clone manually (Linux/MacOS/WSL)
```sh
# Strongly recommended: Fork the repo and clone YOUR fork.
git clone https://github.com/NormalNvim/NormalNvim.git ~/.config/nvim
```

### Clone manually (Windows)
```sh
# Strongly recommended: Fork the repo and clone YOUR fork.
git clone https://github.com/NormalNvim/NormalNvim.git %USERPROFILE%\AppData\Local\nvim && nvim
```

### Optional dependencies
This is only necessary if you installed NormalNvim by cloning manually. [To unlock all features you will have to install the dependencies](https://github.com/NormalNvim/NormalNvim/wiki/dependencies).

## Distro features

* ⚡ **Lazy:** Plugins are loaded lazily, providing super fast performance.
* 😎 **Plugins are self-contained:** Allowing you to easily delete what you don't want.
* 🔋 **Batteries included:** Most [plugins](https://github.com/NormalNvim/NormalNvim/wiki/plugins) you will ever need are included and debugged by default. Get the best user experience out of the box and forget about nasty bugs in your Neovim config.
* 🤖 **IDE tools:** We ship [Compiler.nvim](https://github.com/Zeioth/compiler.nvim) (compiler), [DAP](https://github.com/mfussenegger/nvim-dap) (debugger), [Neotest](https://github.com/nvim-neotest/neotest) (test runner), and [Dooku.nvim](https://github.com/Zeioth/dooku.nvim) (docs generator)
* 🐞 **IDE parsers:** Linters, Formatters, LSP, Treesitter... preinstalled, preconfigured and ready to code for the top 12 most popular programming languages.
* 🔒 **Plugin version lock:** You can choose "stable" or "nightly" update channels. Or if you prefer, use :NvimFreezePluginVersions to create your own stable versions!
* 🔙 **Rollbacks:** You can easily recover from a nvim distro update using :NvimRollbackRestore
* 🔥 **Hot reload:** Every time you change something in your config, the changes are reflected on nvim on real time without need to restart.
* 📱 **Phone friendly:** You can also install it on Android Termux. Did you ever have a compiler in your pocket? 😉
* ⌨️ **Alternative mappings:** By default the distro uses qwerty, but colemak-dh can be found [here](https://github.com/NormalNvim/NormalNvim/wiki).
* 🐶 **100% agnostic:** Any plugin NormalNvim ship, can be used in any distro.
* ❤️ **We don't treat you like you are stupid:** Code comments guide you to easily customize everything. We will never [hide or abstract](https://i.imgur.com/FCiZvp2.png) stuff from you.

## Philosophy and design decisions
__You are expected to fork the project before cloning it. So you are the only one in control. It is also recommended to use [neovim's appimage](https://github.com/neovim/neovim/releases).__

> This is not a distro you are expected to update often from upstream. It is meant to be used as a base to create your own distro.

[NormalNvim](https://github.com/NormalNvim/NormalNvim) won't be the next [/r/UnixPorn](https://www.reddit.com/r/unixporn/) sensation. It is a normal nvim config you can trust 100% will never unexpectedly break while you are working. Nothing flashy. Nothing brightful. Just bread and butter.

## Commands
The next relevant commands are provided by [distroupdate.nvim](https://github.com/Zeioth/distroupdate.nvim)

|  Command            | Description                             |
|---------------------|-----------------------------------------|
| **:NvimUpdateConfig** | To update the distro from git origin. Local uncommited changes will be lost |
| **:NvimRollbackRestore** | To revert the last :NvimUpdateConfig |
| **:NvimFreezePluginVersions** | To save your current plugin versions into `lazy_versions.lua` |

## FAQ
Please before opening an issue, check the [astrocommunity](https://github.com/AstroNvim/astrocommunity) repo where you can find help about how to install and configure most plugins.

* **NormalNvim is not working. How can I know why?**

    `:checkhealth base`

* **Why can't I see the icons?** You must install the [nerdfont version of your font](https://www.nerdfonts.com/), and use it on your terminal. Alternatively you can edit `lua/base/icons/nerd_fond.lua` to manually specify your own icons.

* **How can I install a new colorscheme?** Go to `plugins/2-ui.lua`, and add the theme you want. Re-open nvim and now you can set your new colorcheme on `base/1-options.lua`. You can also preview all your installed themes with `<space>+ft`.

* **How can I change the user interface?** We use the plugin heirline to create the user interface. You can re-order or change any component of your user interface in `plugins/2-ui.lua`. If you preffer the classic vim appearance, you can delete the plugin.

* **How can I disable the animations?** You can delete the plugin [mini.animate](https://github.com/echasnovski/mini.animate). In case you only want to disable some animations look into the plugin docs.

* **How can I use `Ask chatgpt`?** On your operative system, set the next env var. You can get an API key from [chatgpt's website](https://platform.openai.com/account/api-keys).

```sh
OPENAI_API_KEY="my_key_here"
```


* **What scenarios are not covered by this distro?**
  * **Kubernetes**: We do not provide a kubernetes plugin. But we recommend using friendly-snippets, to quickly write code, and [overseer.nvim](https://github.com/stevearc/overseer.nvim) to run kubernetes commands from inside nvim without having to wait for the server response.
  * **e2e testing**: We do not provide an e2e plugin. But we do provide the :TestNodejsE2e command you can customize on [/lua/base/3-autocmds.lua](https://github.com/NormalNvim/NormalNvim/blob/main/lua/base/3-autocmds.lua) along with all the other testing commands. You can also rename the commands to anything you want in case you don't use nodejs.

## 🌟 Support the project
If you want to help me, please star this repository to increase the visibility of the project.

[![Stargazers over time](https://starchart.cc/NormalNvim/NormalNvim.svg)](https://starchart.cc/NormalNvim/NormalNvim)

## Fix a bug and send a PR to appear as contributor

<a href="https://github.com/NormalNvim/NormalNvim/graphs/contributors">
  <img src="https://contrib.rocks/image?repo=NormalNvim/NormalNvim" />
</a>

## Credits
Originally it took AstroNvim as base. But implements [this VIM config](https://github.com/amix/vimrc) with some extras. Code has been simplified while retaining its core features. NormalNvim has also contributed to the code of many of the plugins included, in order to debug them and make them better.

Special thanks to LeoRed04 for designing the logo.

## Trivia
Did you know NormalNvim was the first Neovim distro to ship a compiler that [support 22+ programming languages out of the box](https://www.youtube.com/watch?v=O42uCIBaCIQ)?

## Roadmap
<<<<<<< HEAD
* Refactor of the config of the plugin `lsp-config` → The fact it works is not enough: This is a crucial plugin, and we must make extremely clear to the user what's going on in the internals.
=======
* No new features are planned for now: `v3.6.x` is gonna be focusing on simplifying the config, so expect a few more unusually big updates until `v3.7.x` is released.
>>>>>>> da933410
* Once we remove all complexity we possibly can from all configs, lets's start moving to Neovim 0.10, as it is likely to be officially released around april of this year.
* Once nvim 0.10 is officially released, replace `get_active_clients` by `get_clients`.
* During 2024, add a toolbar for [Compiler.nvim](https://github.com/Zeioth/compiler.nvim) so users have a button to compile and manage their build automation utilities and current build_type in a friendly way.
* During 2024, create a landing page. Pretty much it's gonna be the same thing we have on the wiki, but with sparkles.<|MERGE_RESOLUTION|>--- conflicted
+++ resolved
@@ -118,11 +118,7 @@
 Did you know NormalNvim was the first Neovim distro to ship a compiler that [support 22+ programming languages out of the box](https://www.youtube.com/watch?v=O42uCIBaCIQ)?
 
 ## Roadmap
-<<<<<<< HEAD
-* Refactor of the config of the plugin `lsp-config` → The fact it works is not enough: This is a crucial plugin, and we must make extremely clear to the user what's going on in the internals.
-=======
 * No new features are planned for now: `v3.6.x` is gonna be focusing on simplifying the config, so expect a few more unusually big updates until `v3.7.x` is released.
->>>>>>> da933410
 * Once we remove all complexity we possibly can from all configs, lets's start moving to Neovim 0.10, as it is likely to be officially released around april of this year.
 * Once nvim 0.10 is officially released, replace `get_active_clients` by `get_clients`.
 * During 2024, add a toolbar for [Compiler.nvim](https://github.com/Zeioth/compiler.nvim) so users have a button to compile and manage their build automation utilities and current build_type in a friendly way.
