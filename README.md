# NormalNvim
A normal NeoVim config

## Install

```sh
git clone --depth 1 git@github.com:Zeioth/NormalNVim.git ~/.config/nvim
nvim
```

## Distro features

* 😴 Lazy: Plugins are loaded lazily, providing super fast startup times.
* 😎 Plugins are self-contained: Allowing you to easily delete what you don't want.
* 🔒 Plugin version lock: Options to choose "stable" or "nightly" channels to choose between locking your plugin versions, or go bleeding edge and have the latest updates.
* 🔙 Rollbacks: You can easily recover from a nvim distro update using :NvimRollbackRestore
* 🔥 Hot reload: Every time you change something in your config, the changes are reflected on nvim on real time without need to restart.
* ❤️ We don't treat you like you stupid: Code comments guide you to easily customize everything. We will never hide or abstract stuff from you.

## Plugins

WIP

## FAQ
Please before opening an issue, check [the AstroVim manual](https://neovim.io/doc/user/pi_health.html).

<<<<<<< HEAD
* How do I check NormalNvim is working ok?

    :healthcheck base

* How do I disable the tabs? You either ":set showtabline=0" or check the plugin heirline. Here is where we implement the logic.

## Credits
Originally it took AstroVim as base. But implements [this VIM config](https://github.com/Zeioth/vim-zeioth-config). Code has been simplified while retaining its core features.
=======
* **NormalNvim is working ok. How can I know why?**

    :healthcheck base

* **How do I disable the tabine?** You either ":set showtabline=0" or check the plugin heirline. Here is where implement the tab logic. Also check the ./lua/base/3-autocmds.lua and ./lua/base/utils/status.lua in case you wanna remove the code 100%.
>>>>>>> 4468b1fc
<|MERGE_RESOLUTION|>--- conflicted
+++ resolved
@@ -24,19 +24,11 @@
 ## FAQ
 Please before opening an issue, check [the AstroVim manual](https://neovim.io/doc/user/pi_health.html).
 
-<<<<<<< HEAD
-* How do I check NormalNvim is working ok?
-
-    :healthcheck base
-
-* How do I disable the tabs? You either ":set showtabline=0" or check the plugin heirline. Here is where we implement the logic.
-
-## Credits
-Originally it took AstroVim as base. But implements [this VIM config](https://github.com/Zeioth/vim-zeioth-config). Code has been simplified while retaining its core features.
-=======
-* **NormalNvim is working ok. How can I know why?**
+* **NormalNvim is not working ok. How can I know why?**
 
     :healthcheck base
 
 * **How do I disable the tabine?** You either ":set showtabline=0" or check the plugin heirline. Here is where implement the tab logic. Also check the ./lua/base/3-autocmds.lua and ./lua/base/utils/status.lua in case you wanna remove the code 100%.
->>>>>>> 4468b1fc
+
+## Credits
+Originally it took AstroVim as base. But implements [this VIM config](https://github.com/Zeioth/vim-zeioth-config). Code has been simplified while retaining its core features.
