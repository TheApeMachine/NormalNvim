--- conflicted
+++ resolved
@@ -218,13 +218,8 @@
 
 -- ## COMMANDS --------------------------------------------------------------
 
-<<<<<<< HEAD
 -- 10. Testing commands
 -- Aditional commands to the ones implemented in neotest.
-=======
--- 12. Testing commands
--- Additional commands to the ones implemented in neotest.
->>>>>>> e799236d
 -------------------------------------------------------------------
 
 -- Customize this command to work as you like
