-- HELLO, welcome to NormalNvim!
-- ---------------------------------------
-- This is the entry point of your config.
-- ---------------------------------------

-- LOAD SOURCE FILES BY ORDER:
vim.loader.enable()
for _, source in ipairs {
  "base.1-options",
  "base.2-lazy",
  "base.3-autocmds",
  "base.4-mappings",
} do
<<<<<<< HEAD
  local status_ok, error = pcall(require, source)
  if not status_ok then vim.api.nvim_err_writeln("Failed to load " .. source .. "\n\n" .. error end
=======
  local loaded_correctly, error = pcall(require, source)
  if not loaded_correctly then vim.api.nvim_err_writeln("Failed to load " .. source .. "\n\n" .. error) end
>>>>>>> d215aab3
end

-- ONCE ALL SOURCE FILES HAVE LOADED:
-- Load the color scheme defined in ./lua/1-options.lua
if vim.g.default_colorscheme then
  if not pcall(vim.cmd.colorscheme, vim.g.default_colorscheme) then
    require("base.utils").notify(
      "Error setting up colorscheme: " .. vim.g.default_colorscheme,
      vim.log.levels.ERROR
    )
  end
end<|MERGE_RESOLUTION|>--- conflicted
+++ resolved
@@ -11,13 +11,8 @@
   "base.3-autocmds",
   "base.4-mappings",
 } do
-<<<<<<< HEAD
   local status_ok, error = pcall(require, source)
-  if not status_ok then vim.api.nvim_err_writeln("Failed to load " .. source .. "\n\n" .. error end
-=======
-  local loaded_correctly, error = pcall(require, source)
-  if not loaded_correctly then vim.api.nvim_err_writeln("Failed to load " .. source .. "\n\n" .. error) end
->>>>>>> d215aab3
+  if not status_ok then vim.api.nvim_err_writeln("Failed to load " .. source .. "\n\n" .. error) end
 end
 
 -- ONCE ALL SOURCE FILES HAVE LOADED:
